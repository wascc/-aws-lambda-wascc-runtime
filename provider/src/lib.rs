// Copyright 2015-2020 Capital One Services, LLC
//
// Licensed under the Apache License, Version 2.0 (the "License");
// you may not use this file except in compliance with the License.
// You may obtain a copy of the License at
//
// http://www.apache.org/licenses/LICENSE-2.0
//
// Unless required by applicable law or agreed to in writing, software
// distributed under the License is distributed on an "AS IS" BASIS,
// WITHOUT WARRANTIES OR CONDITIONS OF ANY KIND, either express or implied.
// See the License for the specific language governing permissions and
// limitations under the License.

//
// waSCC AWS Lambda Runtime Provider
//

#[macro_use]
extern crate anyhow;
#[macro_use]
extern crate log;

use aws_lambda_events::event::alb::AlbTargetGroupRequest;
use env_logger;
use serde_json;
use std::collections::HashMap;
use std::env;
use wascc_codec::capabilities::{CapabilityProvider, Dispatcher, NullDispatcher};
use wascc_codec::core::{CapabilityConfiguration, OP_BIND_ACTOR, OP_REMOVE_ACTOR};
use wascc_codec::{deserialize, serialize};

use std::error::Error;
use std::sync::{Arc, RwLock};
use std::thread;

mod lambda;

const CAPABILITY_ID: &str = "awslambda:runtime";

/// Represents a waSCC AWS Lambda runtime provider.
pub struct AwsLambdaRuntimeProvider {
    dispatcher: Arc<RwLock<Box<dyn Dispatcher>>>,
    shutdown: Arc<RwLock<HashMap<String, bool>>>,
}

/// Polls the Lambda event machinery.
struct Poller {
    client: lambda::Client,
    dispatcher: Arc<RwLock<Box<dyn Dispatcher>>>,
    module_id: String,
    shutdown: Arc<RwLock<HashMap<String, bool>>>,
}

impl Default for AwsLambdaRuntimeProvider {
    // Returns the default value for `AwsLambdaRuntimeProvider`.
    fn default() -> Self {
        if env_logger::try_init().is_err() {
            debug!("Logger already intialized");
        }

        AwsLambdaRuntimeProvider {
            dispatcher: Arc::new(RwLock::new(Box::new(NullDispatcher::new()))),
            shutdown: Arc::new(RwLock::new(HashMap::new())),
        }
    }
}

impl AwsLambdaRuntimeProvider {
    /// Creates a new, empty `AwsLambdaRuntimeProvider`.
    pub fn new() -> Self {
        Self::default()
    }

    /// Starts polling the Lambda event machinery.
    fn start_polling(&self, config: CapabilityConfiguration) -> anyhow::Result<()> {
        debug!("awslambda:runtime start_polling");

        let dispatcher = Arc::clone(&self.dispatcher);
        let endpoint = match config.values.get("AWS_LAMBDA_RUNTIME_API") {
            Some(ep) => String::from(ep),
            None => {
                return Err(anyhow!(
                    "Missing configuration value: AWS_LAMBDA_RUNTIME_API"
                ))
            }
        };
        let module_id = config.module;
        let shutdown = Arc::clone(&self.shutdown);
        thread::spawn(move || {
            info!("Starting poller for actor {}", module_id);

            // Initialize this poller's shutdown flag.
            shutdown.write().unwrap().insert(module_id.clone(), false);

            let poller = Poller::new(&module_id, &endpoint, dispatcher, shutdown);
            poller.run();
        });

        Ok(())
    }

    /// Stops any running Lambda poller.
    fn stop_polling(&self, config: CapabilityConfiguration) -> anyhow::Result<()> {
        debug!("awslambda:runtime stop_polling");

        let module_id = &config.module;
        {
            let mut lock = self.shutdown.write().unwrap();
            if !lock.contains_key(module_id) {
                error!(
                    "Received request to stop poller for unknown actor {}. Ignoring",
                    module_id
                );
                return Ok(());
            }
            *lock.get_mut(module_id).unwrap() = true;
        }
        {
            let mut lock = self.shutdown.write().unwrap();
            lock.remove(module_id).unwrap();
        }

        Ok(())
    }
}

impl CapabilityProvider for AwsLambdaRuntimeProvider {
    /// Returns the capability ID in the formated `namespace:id`.
    fn capability_id(&self) -> &'static str {
        CAPABILITY_ID
    }

    /// Called when the host runtime is ready and has configured a dispatcher.
    fn configure_dispatch(&self, dispatcher: Box<dyn Dispatcher>) -> Result<(), Box<dyn Error>> {
        debug!("awslambda:runtime configure_dispatch");

        let mut lock = self.dispatcher.write().unwrap();
        *lock = dispatcher;

        Ok(())
    }

    /// Called by the host runtime when an actor is requesting a command be executed.
    fn handle_call(&self, actor: &str, op: &str, msg: &[u8]) -> Result<Vec<u8>, Box<dyn Error>> {
        info!("awslambda:runtime handle_call `{}` from `{}`", op, actor);

        match op {
            OP_BIND_ACTOR if actor == "system" => self.start_polling(deserialize(msg)?)?,
            OP_REMOVE_ACTOR if actor == "system" => self.stop_polling(deserialize(msg)?)?,
            _ => return Err(format!("Unsupported operation: {}", op).into()),
        }

        Ok(vec![])
    }

    /// Returns the human-readable, friendly name of this capability provider.
    fn name(&self) -> &'static str {
        "waSCC AWS Lambda runtime provider"
    }
}

impl Poller {
    /// Creates a new `Poller`.
    fn new(
        module_id: &str,
        endpoint: &str,
        dispatcher: Arc<RwLock<Box<dyn Dispatcher>>>,
        shutdown: Arc<RwLock<HashMap<String, bool>>>,
    ) -> Self {
        Poller {
            client: lambda::Client::new(endpoint),
            dispatcher,
            module_id: module_id.into(),
            shutdown,
        }
    }

    /// Runs the poller until shutdown.
    fn run(&self) {
        loop {
            if self.shutdown() {
                break;
            }

            // Get next event.
            debug!("Poller get next event");
            let event = match self.client.next_invocation_event() {
                Err(e) => {
                    error!("{}", e);
                    continue;
                }
                Ok(evt) => match evt {
                    None => {
                        warn!("No event");
                        continue;
                    }
                    Some(event) => event,
                },
            };
            let request_id = match event.request_id() {
                None => {
                    warn!("No request ID");
                    continue;
                }
                Some(request_id) => request_id,
            };

            // Set for the X-Ray SDK.
            if let Some(trace_id) = event.trace_id() {
                env::set_var("_X_AMZN_TRACE_ID", trace_id);
            }

            // Check for HTTP requests.
            let msg = match self.actor_message(event.body()) {
                Ok(msg) => msg,
                Err(e) => {
                    // TODO Should POST to invocation error endpoint.
                    error!("{}", e);
                    continue;
                }
            };

            // Call handler.
            debug!("Poller call handler");
            let handler_resp = {
                let lock = self.dispatcher.read().unwrap();
<<<<<<< HEAD
                lock.dispatch(
                    &format!("{}!{}", &self.module_id, codec::OP_HANDLE_EVENT),
                    &msg,
                )
=======
                lock.dispatch(&self.module_id, codec::OP_HANDLE_EVENT, &buf)
>>>>>>> 142ce5ab
            };
            // Handle response or error.
            match handler_resp {
                Ok(r) => {
                    let r = deserialize::<codec::Response>(r.as_slice()).unwrap();
                    let resp = lambda::InvocationResponse::new(r.body, request_id);
                    debug!("Poller send response");
                    match self.client.send_invocation_response(resp) {
                        Ok(_) => {}
                        Err(e) => error!("Unable to send invocation response: {}", e),
                    }
                }
                Err(e) => {
                    error!("Guest failed to handle Lambda event: {}", e);
                    let err = lambda::InvocationError::new(e, request_id);
                    debug!("Poller send error");
                    match self.client.send_invocation_error(err) {
                        Ok(_) => {}
                        Err(e) => error!("Unable to send invocation error: {}", e),
                    }
                }
            }
        }
    }

    // Returns whether the shutdown flag is set.
    fn shutdown(&self) -> bool {
        *self.shutdown.read().unwrap().get(&self.module_id).unwrap()
    }

    /// Returns the message to be dispatched to the target actor.
    fn actor_message(&self, body: &Vec<u8>) -> anyhow::Result<Vec<u8>> {
        match serde_json::from_slice(body) {
            Ok(r) => return self.serialize_alb(r),
            _ => {}
        }

        let event = codec::Event {
            body: body.to_vec(),
        };
        let buf =
            serialize(event).map_err(|e| anyhow!("Failed to serialize actor message: {}", e))?;

        Ok(buf)
    }

    fn serialize_alb(&self, req: AlbTargetGroupRequest) -> anyhow::Result<Vec<u8>> {
        Ok(vec![])
    }
}<|MERGE_RESOLUTION|>--- conflicted
+++ resolved
@@ -225,14 +225,7 @@
             debug!("Poller call handler");
             let handler_resp = {
                 let lock = self.dispatcher.read().unwrap();
-<<<<<<< HEAD
-                lock.dispatch(
-                    &format!("{}!{}", &self.module_id, codec::OP_HANDLE_EVENT),
-                    &msg,
-                )
-=======
-                lock.dispatch(&self.module_id, codec::OP_HANDLE_EVENT, &buf)
->>>>>>> 142ce5ab
+                lock.dispatch(&self.module_id, codec::OP_HANDLE_EVENT, &msg)
             };
             // Handle response or error.
             match handler_resp {
