// Copyright 2015-2020 Capital One Services, LLC
//
// Licensed under the Apache License, Version 2.0 (the "License");
// you may not use this file except in compliance with the License.
// You may obtain a copy of the License at
//
// http://www.apache.org/licenses/LICENSE-2.0
//
// Unless required by applicable law or agreed to in writing, software
// distributed under the License is distributed on an "AS IS" BASIS,
// WITHOUT WARRANTIES OR CONDITIONS OF ANY KIND, either express or implied.
// See the License for the specific language governing permissions and
// limitations under the License.

//
// waSCC AWS Lambda Runtime
//

#[macro_use]
extern crate anyhow;

extern crate provider;

use env_logger;
use log::{info, warn};
use std::collections::HashMap;
use std::env;
use std::error::Error;
<<<<<<< HEAD
use wascc_host::{HostManifest, NativeCapability, WasccHost};
=======
use wascc_codec::capabilities::CapabilityProvider;
use wascc_host::{host, HostManifest, NativeCapability};
>>>>>>> 91d15107

const MANIFEST_FILE: &str = "manifest.yaml";

/// Represents a waSCC capability that is statically linked into this host.
struct Capability {
    id: String,
    config: HashMap<String, String>,
}

/// Entry point.
fn main() -> anyhow::Result<()> {
    // No timestamp in the log format as CloudWatch already adds it.
    if env_logger::builder()
        .format_timestamp(None)
        .try_init()
        .is_err()
    {
        info!("Logger already intialized");
    }

    info!("aws-lambda-wascc-runtime starting");

<<<<<<< HEAD
    let host = WasccHost::new();

    let rt = provider::AwsLambdaRuntimeProvider::new();
    let cap = NativeCapability::from_instance(rt, None)
        .map_err(|e| anyhow!("Failed to create Lambda runtime provider: {}", e))?;
    host.add_native_capability(cap)
        .map_err(|e| anyhow!("Failed to load Lambda runtime provider: {}", e))?;
=======
    let runtime = provider::AwsLambdaRuntimeProvider::new();
    let logging = wascc_log::LoggingProvider::new();

    let capabilities = vec![
        Capability {
            id: runtime.capability_id().into(),
            config: runtime_provider_config(),
        },
        Capability {
            id: logging.capability_id().into(),
            config: HashMap::new(), // No configuration.
        },
    ];

    add_capability(runtime)?;
    add_capability(logging)?;
>>>>>>> 91d15107

    // Load from well-known manifest file and expand any environment variables.
    if let Some(cwd) = std::env::current_dir()?.to_str() {
        info!("Loading {} from {}", MANIFEST_FILE, cwd);
    }
    let manifest = HostManifest::from_yaml(MANIFEST_FILE, true)
        .map_err(|e| anyhow!("Failed to load manifest file: {}", e))?;
    host.apply_manifest(manifest)
        .map_err(|e| anyhow!("Failed to apply manifest: {}", e))?;

<<<<<<< HEAD
    autoconfigure_runtime(&host)?;
=======
    for capability in capabilities {
        autoconfigure_actors(capability);
    }
>>>>>>> 91d15107

    info!("Main thread park");
    std::thread::park();

    info!("aws-lambda-wascc-runtime ending");

    Ok(())
}

<<<<<<< HEAD
/// Autoconfigures any actors that have the awslambda:runtime capability.
fn autoconfigure_runtime(host: &WasccHost) -> anyhow::Result<()> {
    let mut values = HashMap::new();
=======
/// Adds a built-in capability provider.
fn add_capability(instance: impl CapabilityProvider) -> anyhow::Result<()> {
    let id = instance.capability_id();
    let capability = NativeCapability::from_instance(instance)
        .map_err(|e| anyhow!("Failed to create native capability {}: {}", id, e))?;
    host::add_native_capability(capability)
        .map_err(|e| anyhow!("Failed to load native capability {}: {}", id, e))?;

    Ok(())
}

/// Autoconfigures any actors that have the specified capability.
fn autoconfigure_actors(capability: Capability) {
    for actor in host::actors() {
        match host::configure(&actor.0, &capability.id, capability.config.clone()) {
            Ok(_) => info!(
                "Autoconfigured actor {} for capability {}",
                actor.0, capability.id
            ),
            Err(e) => info!(
                "Autoconfiguration skipped actor {} for capability {}: {}",
                actor.0,
                capability.id,
                e.description()
            ),
        };
    }
}

/// Returns the configuration for the Lambda runtime provider.
fn runtime_provider_config() -> HashMap<String, String> {
    let mut config = HashMap::new();
>>>>>>> 91d15107
    // https://docs.aws.amazon.com/lambda/latest/dg/configuration-envvars.html#configuration-envvars-runtime
    let keys = vec![
        "AWS_LAMBDA_FUNCTION_NAME",
        "AWS_LAMBDA_FUNCTION_VERSION",
        "AWS_LAMBDA_LOG_GROUP_NAME",
        "AWS_LAMBDA_LOG_STREAM_NAME",
        "AWS_LAMBDA_RUNTIME_API",
        "LAMBDA_RUNTIME_DIR",
        "LAMBDA_TASK_ROOT",
    ];
    for key in keys {
        if let Ok(value) = env::var(key) {
            config.insert(key.into(), value);
        } else {
            warn!("Environment variable {} not set", key);
        }
    }

<<<<<<< HEAD
    for actor in host.actors() {
        match host.bind_actor(&actor.0, provider::CAPABILITY_ID, None, values.clone()) {
            Ok(_) => info!("Autoconfigured actor {}", actor.0),
            Err(e) => info!(
                "Autoconfiguration skipped actor {}: {}",
                actor.0,
                e.description()
            ),
        };
    }

    Ok(())
=======
    config
>>>>>>> 91d15107
}<|MERGE_RESOLUTION|>--- conflicted
+++ resolved
@@ -19,19 +19,15 @@
 #[macro_use]
 extern crate anyhow;
 
-extern crate provider;
-
 use env_logger;
 use log::{info, warn};
+use provider::AwsLambdaRuntimeProvider;
 use std::collections::HashMap;
 use std::env;
 use std::error::Error;
-<<<<<<< HEAD
+use wascc_codec::capabilities::CapabilityProvider;
 use wascc_host::{HostManifest, NativeCapability, WasccHost};
-=======
-use wascc_codec::capabilities::CapabilityProvider;
-use wascc_host::{host, HostManifest, NativeCapability};
->>>>>>> 91d15107
+use wascc_logging::LoggingProvider;
 
 const MANIFEST_FILE: &str = "manifest.yaml";
 
@@ -54,17 +50,10 @@
 
     info!("aws-lambda-wascc-runtime starting");
 
-<<<<<<< HEAD
     let host = WasccHost::new();
 
-    let rt = provider::AwsLambdaRuntimeProvider::new();
-    let cap = NativeCapability::from_instance(rt, None)
-        .map_err(|e| anyhow!("Failed to create Lambda runtime provider: {}", e))?;
-    host.add_native_capability(cap)
-        .map_err(|e| anyhow!("Failed to load Lambda runtime provider: {}", e))?;
-=======
-    let runtime = provider::AwsLambdaRuntimeProvider::new();
-    let logging = wascc_log::LoggingProvider::new();
+    let runtime = AwsLambdaRuntimeProvider::new();
+    let logging = LoggingProvider::new();
 
     let capabilities = vec![
         Capability {
@@ -77,9 +66,8 @@
         },
     ];
 
-    add_capability(runtime)?;
-    add_capability(logging)?;
->>>>>>> 91d15107
+    add_capability(&host, runtime)?;
+    add_capability(&host, logging)?;
 
     // Load from well-known manifest file and expand any environment variables.
     if let Some(cwd) = std::env::current_dir()?.to_str() {
@@ -90,13 +78,9 @@
     host.apply_manifest(manifest)
         .map_err(|e| anyhow!("Failed to apply manifest: {}", e))?;
 
-<<<<<<< HEAD
-    autoconfigure_runtime(&host)?;
-=======
     for capability in capabilities {
-        autoconfigure_actors(capability);
+        autoconfigure_actors(&host, capability);
     }
->>>>>>> 91d15107
 
     info!("Main thread park");
     std::thread::park();
@@ -106,26 +90,21 @@
     Ok(())
 }
 
-<<<<<<< HEAD
-/// Autoconfigures any actors that have the awslambda:runtime capability.
-fn autoconfigure_runtime(host: &WasccHost) -> anyhow::Result<()> {
-    let mut values = HashMap::new();
-=======
 /// Adds a built-in capability provider.
-fn add_capability(instance: impl CapabilityProvider) -> anyhow::Result<()> {
+fn add_capability(host: &WasccHost, instance: impl CapabilityProvider) -> anyhow::Result<()> {
     let id = instance.capability_id();
-    let capability = NativeCapability::from_instance(instance)
+    let capability = NativeCapability::from_instance(instance, None)
         .map_err(|e| anyhow!("Failed to create native capability {}: {}", id, e))?;
-    host::add_native_capability(capability)
+    host.add_native_capability(capability)
         .map_err(|e| anyhow!("Failed to load native capability {}: {}", id, e))?;
 
     Ok(())
 }
 
 /// Autoconfigures any actors that have the specified capability.
-fn autoconfigure_actors(capability: Capability) {
-    for actor in host::actors() {
-        match host::configure(&actor.0, &capability.id, capability.config.clone()) {
+fn autoconfigure_actors(host: &WasccHost, capability: Capability) {
+    for actor in host.actors() {
+        match host.bind_actor(&actor.0, &capability.id, None, capability.config.clone()) {
             Ok(_) => info!(
                 "Autoconfigured actor {} for capability {}",
                 actor.0, capability.id
@@ -143,7 +122,6 @@
 /// Returns the configuration for the Lambda runtime provider.
 fn runtime_provider_config() -> HashMap<String, String> {
     let mut config = HashMap::new();
->>>>>>> 91d15107
     // https://docs.aws.amazon.com/lambda/latest/dg/configuration-envvars.html#configuration-envvars-runtime
     let keys = vec![
         "AWS_LAMBDA_FUNCTION_NAME",
@@ -162,20 +140,5 @@
         }
     }
 
-<<<<<<< HEAD
-    for actor in host.actors() {
-        match host.bind_actor(&actor.0, provider::CAPABILITY_ID, None, values.clone()) {
-            Ok(_) => info!("Autoconfigured actor {}", actor.0),
-            Err(e) => info!(
-                "Autoconfiguration skipped actor {}: {}",
-                actor.0,
-                e.description()
-            ),
-        };
-    }
-
-    Ok(())
-=======
     config
->>>>>>> 91d15107
 }