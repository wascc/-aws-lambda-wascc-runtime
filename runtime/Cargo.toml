--- conflicted
+++ resolved
@@ -10,14 +10,10 @@
 env_logger = "0.7.1"
 log = "0.4.8"
 anyhow = "1.0.28"
-wascc-codec = "0.5.2"
+wascc-codec = "0.6.0"
 provider = { path = "../provider" }
-<<<<<<< HEAD
 wascc-host = { version = "0.6.0", features = ["manifest", "gantry"] }
-=======
-wascc-host = { version = "0.5.3", features = ["manifest", "gantry"] }
-wascc-log = { git = "https://github.com/wascc/logging-provider.git"}
->>>>>>> 91d15107
+wascc-logging = { version = "0.6.0", features = ["static_plugin"] }
 
 [[bin]]
 name = "bootstrap"
